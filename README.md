--- conflicted
+++ resolved
@@ -1,260 +1,211 @@
-# SimCaptain V2 - Naval Tactical Ship Simulation Game
-
-## About the Project
-SimCaptain V2 is a real-time tactical naval simulation game that combines traditional ship combat mechanics with AI-powered natural language command processing. Players command the Japanese destroyer "Fubuki" against AI-controlled enemy vessels, issuing natural language orders to specialized officer agents who interpret and execute tactical decisions.
-<<<<<<< HEAD
-=======
-
-### Key Features
-- **Natural Language Command Interface**: Issue orders in plain English to your ship's officers
-- **AI Officer Agents**: WeaponsOfficer, HelmOfficer, and EngineeringOfficer agents powered by LLMs
-- **Realistic Naval Combat**: Historically-inspired Japanese destroyer with Type 3 127mm guns and 610mm torpedo launchers
-- **Physics-Based Ship Movement**: Speed and resistance calculations based on ship displacement and engine power
-- **Real-Time Simulation**: Continuous world updates with module states, crew management, and damage systems
->>>>>>> 0211364f
-
-### Key Features
-- **Flexible LLM Integration**: Support for multiple AI providers including OpenAI, Anthropic, and local models via Ollama
-- **Natural Language Command Interface**: Issue orders in plain English to your ship's officers
-- **AI Officer Agents**: WeaponsOfficer, HelmOfficer, and EngineeringOfficer agents powered by LLMs
-- **Realistic Naval Combat**: Historically-inspired Japanese destroyer with Type 3 127mm guns and 610mm torpedo launchers
-- **Physics-Based Ship Movement**: Speed and resistance calculations based on ship displacement and engine power
-- **Real-Time Simulation**: Continuous world updates with module states, crew management, and damage systems
-
-## Getting Started
-
-### Prerequisites
-*   Python 3.8+
-*   pip (Python package installer)
-<<<<<<< HEAD
-*   API key for your chosen LLM provider (OpenAI, Anthropic, etc.) OR Ollama for local models
-=======
-*   POE API key (for LLM integration)
->>>>>>> 0211364f
-
-### Installation
-1.  Clone the repository:
-    ```bash
-    git clone <repository-url>
-    cd SimCaptainV2
-    ```
-
-2.  Create a virtual environment (recommended):
-    ```bash
-    python -m venv venv
-    source venv/bin/activate  # On Windows use `venv\Scripts\activate`
-    ```
-
-3.  Install the required Python packages:
-    ```bash
-    pip install -r requirements.txt
-    ```
-    
-    Dependencies include:
-    - `geopy`: Geographic calculations and ship positioning
-    - `python-dotenv`: Environment variable management
-<<<<<<< HEAD
-    - `litellm`: Universal LLM API client supporting 100+ providers
-=======
-    - `fastapi-poe`: LLM integration via Poe API
->>>>>>> 0211364f
-    - `json-repair`: JSON parsing and repair for LLM responses
-
-### Configuration
-1.  Copy the example environment file:
-    ```bash
-    cp example.env .env
-    ```
-<<<<<<< HEAD
-2.  Configure your LLM provider in the `.env` file:
-
-#### OpenAI (GPT models)
-```env
-LLM_MODEL="gpt-3.5-turbo"
-OPENAI_API_KEY="your_openai_api_key_here"
-```
-
-#### Anthropic (Claude models)
-```env
-LLM_MODEL="claude-3-sonnet-20240229"
-ANTHROPIC_API_KEY="your_anthropic_api_key_here"
-```
-
-#### Local Models (Ollama)
-```env
-LLM_MODEL="ollama/llama2"
-OLLAMA_BASE_URL="http://localhost:11434"
-```
-
-**Note**: For local models, first install and run [Ollama](https://ollama.ai/), then pull your desired model:
-```bash
-ollama pull llama2
-# or
-ollama pull mistral
-```
-=======
-2.  Open the newly created `.env` file and add your POE API key:
-    ```
-    POE_API_KEY=your_poe_api_key_here
-    ```
-    This is required for the AI officer agents to function.
->>>>>>> 0211364f
-
-### Running the Game
-To start the simulation, run the main Python script:
-```bash
-python main.py
-```
-
-<<<<<<< HEAD
-## Supported LLM Providers
-
-Thanks to LiteLLM integration, SimCaptain V2 supports 100+ LLM providers:
-
-### Cloud Providers
-- **OpenAI**: GPT-3.5-turbo, GPT-4, GPT-4-turbo
-- **Anthropic**: Claude-3-sonnet, Claude-3-haiku, Claude-3-opus
-- **Google**: Gemini Pro, Gemini Ultra
-- **Cohere**: Command, Command-light
-- **Mistral AI**: Mistral-7B, Mixtral-8x7B
-- **Azure OpenAI**: All OpenAI models via Azure
-- **AWS Bedrock**: Claude, Llama2, and more
-
-### Local Models
-- **Ollama**: Run models locally (Llama2, Mistral, CodeLlama, etc.)
-- **Hugging Face**: Any compatible model
-- **LocalAI**: Self-hosted OpenAI-compatible API
-
-=======
->>>>>>> 0211364f
-## Game Structure
-
-### Ship Systems
-Your destroyer "Fubuki" features:
-- **Engine Room**: Manages propulsion, speed (0-38 knots), and direction
-- **Main Guns**: Three Type 3 127mm guns with 5-minute reload cycles
-- **Torpedo Launchers**: Three 610mm torpedo tube systems with rotation capability
-- **Physics Model**: Realistic speed/resistance calculations based on ship specifications
-
-### Command Interface
-Issue commands using natural language in the format:
-```
-[officer], [command]
-```
-
-**Examples:**
-- `helm, turn to starboard`
-- `helm, set course to 180 degrees`
-- `engineering, increase speed to 20 knots`
-- `weapons, fire guns at enemy destroyer`
-- `weapons, launch torpedoes at target`
-
-### AI Officers
-- **Weapons Officer**: Manages gun and torpedo systems, targeting, and status reporting
-- **Helm Officer**: Controls ship movement, navigation, and course changes
-- **Engineering Officer**: Operates engine room, manages power and speed settings
-- **AI Commander** (Enemy): Strategic AI that commands opposing vessels
-
-### Game Flow
-1. **Situation Assessment**: Monitor enemy positions and ship status
-2. **Command Issuance**: Give natural language orders to officers
-<<<<<<< HEAD
-3. **AI Processing**: Officers interpret commands using your chosen LLM
-=======
-3. **AI Processing**: Officers interpret commands using LLMs
->>>>>>> 0211364f
-4. **Action Execution**: Commands translated to ship system operations
-5. **World Update**: Physics, movement, combat, and damage resolution
-6. **Status Reporting**: Officers provide feedback and status updates
-
-## Technical Architecture
-
-### Core Components
-- **World**: Central game state manager handling ships, projectiles, and physics
-- **Ship**: Container for all ship systems including engines, weapons, and crew
-- **Modules**: 
-  - `EngineRoom`: Propulsion and power management
-  - `Gun`: Weapon systems with reload states and ammunition
-  - `TorpedoLauncher`: Multi-tube torpedo systems
-  - `ShipSpeedResist`: Physics calculations for movement
-- **Agents**: LLM-powered officers for natural language command processing
-<<<<<<< HEAD
-- **LiteLLM Integration**: Universal interface supporting 100+ AI providers
-=======
-- **Communication**: Channel system for crew coordination
->>>>>>> 0211364f
-
-### File Structure
-```
-SimCaptainV2/
-├── main.py              # Main game loop and entry point
-├── world.py             # World state management
-├── ship.py              # Ship class with integrated systems
-├── agents.py            # LLM agent implementations
-├── SimCapt.py           # Alternative ship implementation
-├── module/              # Ship system modules
-│   ├── Engine.py        # Engine room operations
-│   ├── Gun.py           # Gun system states and firing
-│   ├── TorpedoLauncher.py # Torpedo launching systems
-│   └── ShipSpeedResist.py # Ship physics calculations
-├── prompts/             # LLM prompts for each officer type
-├── requirements.txt     # Python dependencies
-├── example.env          # Environment configuration template
-└── README.md           # This file
-```
-
-<<<<<<< HEAD
-## Performance Considerations
-
-### LLM Provider Comparison
-- **Local models (Ollama)**: No API costs, privacy, but slower inference
-- **GPT-3.5-turbo**: Fast, cost-effective, good performance
-- **GPT-4**: Best performance, higher cost, slower
-- **Claude-3-haiku**: Fast and affordable
-- **Claude-3-sonnet**: Balanced performance and cost
-
-### Recommendations
-- **Development/Testing**: Use `gpt-3.5-turbo` or local `ollama/llama2`
-- **Production/Best Experience**: Use `gpt-4` or `claude-3-sonnet`
-- **Privacy/Offline**: Use Ollama with local models
-
-## Troubleshooting
-
-### Common Issues
-1. **LLM API Key errors**: Ensure your chosen provider's API key is set correctly in `.env`
-2. **Model not found**: Verify the model name matches your provider's available models
-3. **Local model connection**: For Ollama, ensure the service is running and the model is pulled
-4. **Module import errors**: Ensure all dependencies from `requirements.txt` are installed
-5. **Game crashes during combat**: Monitor console for error messages related to ship states
-
-### LLM Provider Switching
-You can change LLM providers without code changes by updating the `.env` file:
-```bash
-# Switch from OpenAI to local Ollama
-LLM_MODEL="ollama/mistral"
-# Comment out: OPENAI_API_KEY=...
-```
-
-### Debug Mode
-Enable detailed LLM logging:
-```env
-LLM_DEBUG="true"
-```
-
-The game uses Python's logging system for detailed information about ship operations, officer decisions, and combat events.
-=======
-## Troubleshooting
-
-### Common Issues
-1. **"POE_API_KEY not set" error**: Ensure your `.env` file contains a valid POE API key
-2. **LLM response errors**: Check your POE API key validity and network connection
-3. **Module import errors**: Ensure all dependencies from `requirements.txt` are installed
-4. **Game crashes during combat**: Monitor the console for specific error messages related to ship states
-
-### Debug Mode
-The game uses Python's logging system. Check console output for detailed information about:
-- Ship movements and speed changes
-- Weapon firing and reload states
-- Officer command processing
-- Damage and casualty events
->>>>>>> 0211364f
+# SimCaptain V2 - Naval Tactical Ship Simulation Game
+
+## About the Project
+SimCaptain V2 is a real-time tactical naval simulation game that combines traditional ship combat mechanics with AI-powered natural language command processing. Players command the Japanese destroyer "Fubuki" against AI-controlled enemy vessels, issuing natural language orders to specialized officer agents who interpret and execute tactical decisions.
+
+### Key Features
+- **Flexible LLM Integration**: Support for multiple AI providers including OpenAI, Anthropic, and local models via Ollama
+- **Natural Language Command Interface**: Issue orders in plain English to your ship's officers
+- **AI Officer Agents**: WeaponsOfficer, HelmOfficer, and EngineeringOfficer agents powered by LLMs
+- **Realistic Naval Combat**: Historically-inspired Japanese destroyer with Type 3 127mm guns and 610mm torpedo launchers
+- **Physics-Based Ship Movement**: Speed and resistance calculations based on ship displacement and engine power
+- **Real-Time Simulation**: Continuous world updates with module states, crew management, and damage systems
+
+## Getting Started
+
+### Prerequisites
+*   Python 3.8+
+*   pip (Python package installer)
+*   API key for your chosen LLM provider (OpenAI, Anthropic, etc.) OR Ollama for local models
+
+### Installation
+1.  Clone the repository:
+    ```bash
+    git clone <repository-url>
+    cd SimCaptainV2
+    ```
+
+2.  Create a virtual environment (recommended):
+    ```bash
+    python -m venv venv
+    source venv/bin/activate  # On Windows use `venv\Scripts\activate`
+    ```
+
+3.  Install the required Python packages:
+    ```bash
+    pip install -r requirements.txt
+    ```
+    
+    Dependencies include:
+    - `geopy`: Geographic calculations and ship positioning
+    - `python-dotenv`: Environment variable management
+    - `litellm`: Universal LLM API client supporting 100+ providers
+    - `json-repair`: JSON parsing and repair for LLM responses
+
+### Configuration
+1.  Copy the example environment file:
+    ```bash
+    cp example.env .env
+    ```
+2.  Configure your LLM provider in the `.env` file:
+
+#### OpenAI (GPT models)
+```env
+LLM_MODEL="gpt-3.5-turbo"
+OPENAI_API_KEY="your_openai_api_key_here"
+```
+
+#### Anthropic (Claude models)
+```env
+LLM_MODEL="claude-3-sonnet-20240229"
+ANTHROPIC_API_KEY="your_anthropic_api_key_here"
+```
+
+#### Local Models (Ollama)
+```env
+LLM_MODEL="ollama/llama2"
+OLLAMA_BASE_URL="http://localhost:11434"
+```
+
+**Note**: For local models, first install and run [Ollama](https://ollama.ai/), then pull your desired model:
+```bash
+ollama pull llama2
+# or
+ollama pull mistral
+```
+
+### Running the Game
+To start the simulation, run the main Python script:
+```bash
+python main.py
+```
+
+## Supported LLM Providers
+
+Thanks to LiteLLM integration, SimCaptain V2 supports 100+ LLM providers:
+
+### Cloud Providers
+- **OpenAI**: GPT-3.5-turbo, GPT-4, GPT-4-turbo
+- **Anthropic**: Claude-3-sonnet, Claude-3-haiku, Claude-3-opus
+- **Google**: Gemini Pro, Gemini Ultra
+- **Cohere**: Command, Command-light
+- **Mistral AI**: Mistral-7B, Mixtral-8x7B
+- **Azure OpenAI**: All OpenAI models via Azure
+- **AWS Bedrock**: Claude, Llama2, and more
+
+### Local Models
+- **Ollama**: Run models locally (Llama2, Mistral, CodeLlama, etc.)
+- **Hugging Face**: Any compatible model
+- **LocalAI**: Self-hosted OpenAI-compatible API
+
+## Game Structure
+
+### Ship Systems
+Your destroyer "Fubuki" features:
+- **Engine Room**: Manages propulsion, speed (0-38 knots), and direction
+- **Main Guns**: Three Type 3 127mm guns with 5-minute reload cycles
+- **Torpedo Launchers**: Three 610mm torpedo tube systems with rotation capability
+- **Physics Model**: Realistic speed/resistance calculations based on ship specifications
+
+### Command Interface
+Issue commands using natural language in the format:
+```
+[officer], [command]
+```
+
+**Examples:**
+- `helm, turn to starboard`
+- `helm, set course to 180 degrees`
+- `engineering, increase speed to 20 knots`
+- `weapons, fire guns at enemy destroyer`
+- `weapons, launch torpedoes at target`
+
+### AI Officers
+- **Weapons Officer**: Manages gun and torpedo systems, targeting, and status reporting
+- **Helm Officer**: Controls ship movement, navigation, and course changes
+- **Engineering Officer**: Operates engine room, manages power and speed settings
+- **AI Commander** (Enemy): Strategic AI that commands opposing vessels
+
+### Game Flow
+1. **Situation Assessment**: Monitor enemy positions and ship status
+2. **Command Issuance**: Give natural language orders to officers
+3. **AI Processing**: Officers interpret commands using your chosen LLM
+4. **Action Execution**: Commands translated to ship system operations
+5. **World Update**: Physics, movement, combat, and damage resolution
+6. **Status Reporting**: Officers provide feedback and status updates
+
+## Technical Architecture
+
+### Core Components
+- **World**: Central game state manager handling ships, projectiles, and physics
+- **Ship**: Container for all ship systems including engines, weapons, and crew
+- **Modules**: 
+  - `EngineRoom`: Propulsion and power management
+  - `Gun`: Weapon systems with reload states and ammunition
+  - `TorpedoLauncher`: Multi-tube torpedo systems
+  - `ShipSpeedResist`: Physics calculations for movement
+- **Agents**: LLM-powered officers for natural language command processing
+- **LiteLLM Integration**: Universal interface supporting 100+ AI providers
+- **Communication**: Channel system for crew coordination
+
+### File Structure
+```
+SimCaptainV2/
+├── main.py              # Main game loop and entry point
+├── world.py             # World state management
+├── ship.py              # Ship class with integrated systems
+├── agents.py            # LLM agent implementations
+├── SimCapt.py           # Alternative ship implementation
+├── module/              # Ship system modules
+│   ├── Engine.py        # Engine room operations
+│   ├── Gun.py           # Gun system states and firing
+│   ├── TorpedoLauncher.py # Torpedo launching systems
+│   └── ShipSpeedResist.py # Ship physics calculations
+├── prompts/             # LLM prompts for each officer type
+├── requirements.txt     # Python dependencies
+├── example.env          # Environment configuration template
+└── README.md           # This file
+```
+
+## Performance Considerations
+
+### LLM Provider Comparison
+- **Local models (Ollama)**: No API costs, privacy, but slower inference
+- **GPT-3.5-turbo**: Fast, cost-effective, good performance
+- **GPT-4**: Best performance, higher cost, slower
+- **Claude-3-haiku**: Fast and affordable
+- **Claude-3-sonnet**: Balanced performance and cost
+
+### Recommendations
+- **Development/Testing**: Use `gpt-3.5-turbo` or local `ollama/llama2`
+- **Production/Best Experience**: Use `gpt-4` or `claude-3-sonnet`
+- **Privacy/Offline**: Use Ollama with local models
+
+## Troubleshooting
+
+### Common Issues
+1. **LLM API Key errors**: Ensure your chosen provider's API key is set correctly in `.env`
+2. **Model not found**: Verify the model name matches your provider's available models
+3. **Local model connection**: For Ollama, ensure the service is running and the model is pulled
+4. **Module import errors**: Ensure all dependencies from `requirements.txt` are installed
+5. **Game crashes during combat**: Monitor console for error messages related to ship states
+
+### LLM Provider Switching
+You can change LLM providers without code changes by updating the `.env` file:
+```bash
+# Switch from OpenAI to local Ollama
+LLM_MODEL="ollama/mistral"
+# Comment out: OPENAI_API_KEY=...
+```
+
+### Debug Mode
+Enable detailed LLM logging:
+```env
+LLM_DEBUG="true"
+```
+
+The game uses Python's logging system for detailed information about ship operations, officer decisions, and combat events. Check console output for detailed information about:
+- Ship movements and speed changes
+- Weapon firing and reload states
+- Officer command processing
+- Damage and casualty events